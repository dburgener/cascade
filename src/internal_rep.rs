// Copyright (c) Microsoft Corporation.
// SPDX-License-Identifier: MIT
use sexp::{atom_s, list, Atom, Sexp};

use std::borrow::Cow;
use std::cell::RefCell;
use std::cmp::Ordering;
use std::collections::{BTreeMap, BTreeSet};
use std::convert::TryFrom;
use std::fmt;
use std::ops::Range;
use std::str::FromStr;

use codespan_reporting::files::SimpleFile;

use crate::ast::{
    get_cil_name, Annotation, Annotations, Argument, BuiltIns, CascadeString, DeclaredArgument,
    FuncCall, FuncDecl, Statement, TypeDecl,
};
use crate::constants;
use crate::context::Context as BlockContext;
use crate::error::{CascadeErrors, CompileError, ErrorItem, InternalError};

const DEFAULT_USER: &str = "system_u";
const DEFAULT_OBJECT_ROLE: &str = "object_r";
const DEFAULT_DOMAIN_ROLE: &str = "system_r";
const DEFAULT_MLS: &str = "s0";

#[derive(Clone, Debug)]
pub struct AliasMap<T> {
    declarations: BTreeMap<String, T>,
    #[allow(dead_code)]
    aliases: BTreeMap<String, String>,
}

pub type TypeMap = AliasMap<TypeInfo>;
pub type AliasMapIter<'a, T> = std::collections::btree_map::Iter<'a, String, T>;
pub type AliasMapValues<'a, T> = std::collections::btree_map::Values<'a, String, T>;
pub type AliasMapValuesMut<'a, T> = std::collections::btree_map::ValuesMut<'a, String, T>;
pub type AliasMapIntoIter<T> = std::collections::btree_map::IntoIter<String, T>;

impl<T> AliasMap<T> {
    fn get_type_name<'a>(aliases: &'a BTreeMap<String, String>, key: &'a str) -> &'a str {
        if aliases.contains_key(key) {
            &aliases[key]
        } else {
            key
        }
    }

    pub fn get(&self, key: &str) -> Option<&T> {
        let type_name = Self::get_type_name(&self.aliases, key);
        self.declarations.get(type_name)
    }

    pub fn get_mut(&mut self, key: &str) -> Option<&mut T> {
        let type_name = Self::get_type_name(&self.aliases, key);
        self.declarations.get_mut(type_name)
    }

    pub fn new() -> Self {
        AliasMap {
            declarations: BTreeMap::new(),
            aliases: BTreeMap::new(),
        }
    }

    pub fn insert(&mut self, key: String, value: T) {
        self.declarations.insert(key, value);
    }

    pub fn values(&self) -> AliasMapValues<'_, T> {
        self.declarations.values()
    }

    pub fn values_mut(&mut self) -> AliasMapValuesMut<'_, T> {
        self.declarations.values_mut()
    }

    pub fn iter(&self) -> AliasMapIter<'_, T> {
        self.declarations.iter()
    }

    pub fn append(&mut self, other: &mut AliasMap<T>) {
        self.declarations.append(&mut other.declarations);
        self.aliases.append(&mut other.aliases);
    }

    pub fn set_aliases(&mut self, aliases: BTreeMap<String, String>) {
        self.aliases = aliases
    }
}

impl<T> Extend<(String, T)> for AliasMap<T> {
    fn extend<I: IntoIterator<Item = (String, T)>>(&mut self, iter: I) {
        self.declarations.extend(iter)
    }
}

impl<T> IntoIterator for AliasMap<T> {
    type Item = (String, T);
    type IntoIter = AliasMapIntoIter<T>;

    fn into_iter(self) -> AliasMapIntoIter<T> {
        self.declarations.into_iter()
    }
}

#[derive(Clone, Debug, PartialEq, Eq, PartialOrd, Ord)]
pub struct Associated {
    pub resources: BTreeSet<CascadeString>,
}

#[derive(Clone, Debug, PartialEq, Eq, PartialOrd, Ord)]
pub enum AnnotationInfo {
    MakeList,
    Associate(Associated),
    Alias(CascadeString),
}

#[derive(Clone, Debug)]
pub enum BoundTypeInfo {
    Single(String),
    List(Vec<String>),
    Unbound,
}

impl BoundTypeInfo {
    pub fn get_contents_as_vec(&self) -> Vec<String> {
        match self {
            BoundTypeInfo::Single(s) => vec![s.clone()],
            BoundTypeInfo::List(v) => v.clone(),
            BoundTypeInfo::Unbound => Vec::new(),
        }
    }
}

pub trait Annotated {
    fn get_annotations(&self) -> std::collections::btree_set::Iter<AnnotationInfo>;
}

#[derive(Clone, Debug)]
pub struct TypeInfo {
    pub name: CascadeString,
    pub inherits: Vec<CascadeString>,
    pub is_virtual: bool,
    pub list_coercion: bool, // Automatically transform single instances of this type to a single element list
    pub declaration_file: Option<SimpleFile<String, String>>, // Built in types have no file
    pub annotations: BTreeSet<AnnotationInfo>,
    // TODO: replace with Option<&TypeDecl>
    pub decl: Option<TypeDecl>,
    pub bound_type: BoundTypeInfo,
}

impl PartialEq for TypeInfo {
    fn eq(&self, other: &Self) -> bool {
        self.name == other.name
    }
}

impl Eq for TypeInfo {}

// This implementation is for deterministic CIL generation.
impl PartialOrd for TypeInfo {
    fn partial_cmp(&self, other: &Self) -> Option<Ordering> {
        Some(self.cmp(other))
    }
}

impl Ord for TypeInfo {
    fn cmp(&self, other: &Self) -> Ordering {
        self.name.cmp(&other.name)
    }
}

impl Annotated for &TypeInfo {
    fn get_annotations(&self) -> std::collections::btree_set::Iter<AnnotationInfo> {
        self.annotations.iter()
    }
}

impl TypeInfo {
    pub fn new(td: TypeDecl, file: &SimpleFile<String, String>) -> Result<TypeInfo, CascadeErrors> {
        Ok(TypeInfo {
            name: td.name.clone(),
            inherits: td.inherits.clone(),
            is_virtual: td.is_virtual,
            // TODO: Use AnnotationInfo::MakeList instead
            list_coercion: td.annotations.has_annotation("makelist"),
            declaration_file: Some(file.clone()), // TODO: Turn into reference
            annotations: get_type_annotations(file, &td.annotations)?,
            decl: Some(td),
            bound_type: BoundTypeInfo::Unbound,
        })
    }

    pub fn new_bound_type(
        name: CascadeString,
        variant: &str,
        file: &SimpleFile<String, String>,
        bound_type: BoundTypeInfo,
        annotations: &Annotations,
    ) -> Result<TypeInfo, CascadeErrors> {
        Ok(TypeInfo {
            name,
            inherits: vec![variant.into()], // Does this need to somehow grab the bound parents? Does this work for the single case?
            is_virtual: true,               // Maybe?
            list_coercion: annotations.has_annotation("makelist"),
            declaration_file: Some(file.clone()),
            annotations: get_type_annotations(file, annotations)?,
            decl: None, // TODO: Where is this used?
            bound_type,
        })
    }

    pub fn make_built_in(name: String, makelist: bool) -> TypeInfo {
        TypeInfo {
            name: CascadeString::from(name),
            inherits: Vec::new(),
            is_virtual: true,
            list_coercion: makelist,
            declaration_file: None,
            annotations: BTreeSet::new(),
            decl: None,
            bound_type: BoundTypeInfo::Unbound,
        }
    }

    pub fn is_child_or_actual_type(&self, target: &TypeInfo, types: &TypeMap) -> bool {
        if self.name == target.name {
            return true;
        }

        for parent in &self.inherits {
            let parent_typeinfo = match types.get(parent.as_ref()) {
                Some(t) => t,
                None => continue,
            };
            if parent_typeinfo.is_child_or_actual_type(target, types) {
                return true;
            }
        }
        false
    }

    // Get the type that cil is aware of that this ti falls into
    pub fn get_cil_macro_arg_type(&self) -> &str {
        for name_type in &["path", "string"] {
            if self.name == *name_type {
                return "name";
            }
        }
        "type" // Includes attributes in macro args
    }

    fn get_cil_declaration_type(&self) -> Option<&str> {
        for built_in_type in constants::BUILT_IN_TYPES {
            if *built_in_type == constants::DOMAIN || *built_in_type == constants::RESOURCE {
                continue;
            }
            if self.name == *built_in_type {
                return None;
            }
        }
        if self.is_virtual {
            Some("typeattribute")
        } else {
            Some("type")
        }
    }

    pub fn is_type_by_name(&self, types: &TypeMap, name: &str) -> bool {
        let ti = match types.get(name.as_ref()) {
            Some(ti) => ti,
            None => return false,
        };
        self.is_child_or_actual_type(ti, types)
    }

    pub fn is_resource(&self, types: &TypeMap) -> bool {
        self.is_type_by_name(types, constants::RESOURCE)
    }

    pub fn is_perm(&self, types: &TypeMap) -> bool {
        self.is_type_by_name(types, constants::PERM)
    }

    pub fn is_class(&self, types: &TypeMap) -> bool {
        self.is_type_by_name(types, constants::CLASS)
    }

    pub fn is_domain(&self, types: &TypeMap) -> bool {
        self.is_type_by_name(types, constants::DOMAIN)
    }

    // All types must inherit from some built in.  Get one for this type.
    // It's possible to inherit from multiple built-ins, so order matters here.  We return the
    // first type in order of preference.
    pub fn get_built_in_variant(&self, types: &TypeMap) -> Option<&str> {
        for t in constants::BUILT_IN_TYPES {
            if self.is_type_by_name(types, t) {
                return Some(t);
            }
        }

        // I don't think this should be logically possible
        None
    }

    pub fn defines_function(&self, virtual_function_name: &str, functions: &FunctionMap) -> bool {
        for f in functions.values() {
            if f.class == Some(self) && f.name == virtual_function_name {
                return true;
            }
        }
        false
    }
}

// This is the sexp for *declaring* the type
impl From<&TypeInfo> for Option<sexp::Sexp> {
    fn from(typeinfo: &TypeInfo) -> Option<sexp::Sexp> {
        let flavor = match typeinfo.get_cil_declaration_type() {
            Some(f) => f,
            None => return None,
        };
        Some(list(&[atom_s(flavor), atom_s(typeinfo.name.as_ref())]))
    }
}

// Determine what sort of types are in a slice.
// Returns a &TypeInfo representing the inferred type which is a shared parent of all types.
// For now, we infer a "top level" built in type.
// It may be possible in some situations to infer the type more specifically, and we may also want
// to allow the user to specify a type for the bound type in the declaration.
// Returns an error if no common parent exists.
pub fn type_slice_to_variant<'a>(
    type_slice: &[&TypeInfo],
    types: &'a TypeMap,
) -> Result<&'a TypeInfo, CascadeErrors> {
    let first_type_variant = match type_slice.first() {
        Some(t) => match t.get_built_in_variant(types) {
            Some(v) => v,
            None => return Err(ErrorItem::Internal(InternalError::new()).into()),
        },
        None => todo!(), // TODO: Return error
    };

    for ti in type_slice {
        let ti_variant = match ti.get_built_in_variant(types) {
            Some(v) => v,
            None => return Err(ErrorItem::Internal(InternalError::new()).into()),
        };
        if ti_variant != first_type_variant {
            todo!() // TODO: Return error
        }
    }
    match types.get(first_type_variant) {
        Some(t) => Ok(t),
        None => Err(ErrorItem::Internal(InternalError::new()).into()),
    }
}

fn get_associate(
    file: &SimpleFile<String, String>,
    annotation_name_range: Option<Range<usize>>,
    annotation: &Annotation,
) -> Result<AnnotationInfo, CompileError> {
    let mut args = annotation.arguments.iter();

    let res_list = match args.next() {
        None => {
            return Err(CompileError::new(
                "Missing resource list as first argument",
                file,
                annotation_name_range,
                "You must use a set of resource names, enclosed by square brackets, as first argument.",
            ));
        }
        Some(Argument::List(l)) => l,
        Some(a) => {
            return Err(CompileError::new(
                "Invalid argument type",
                file,
                a.get_range(),
                "You must use a set of resource names, enclosed by square brackets, as first argument.",
            ));
        }
    };

    if let Some(a) = args.next() {
        return Err(CompileError::new(
            "Superfluous argument",
            file,
            a.get_range(),
            "There must be only one argument.",
        ));
    }

    Ok(AnnotationInfo::Associate(Associated {
        // Checks for duplicate resources.
        resources: res_list.iter().try_fold(BTreeSet::new(), |mut s, e| {
            if !s.insert(e.clone()) {
                Err(CompileError::new(
                    "Duplicate resource",
                    file,
                    e.get_range(),
                    "Only unique resource names are valid.",
                ))
            } else {
                Ok(s)
            }
        })?,
    }))
}

fn get_type_annotations(
    file: &SimpleFile<String, String>,
    annotations: &Annotations,
) -> Result<BTreeSet<AnnotationInfo>, CompileError> {
    let mut infos = BTreeSet::new();

    // Only allow a set of specific annotation names and strictly check their arguments.
    // TODO: Add tests to verify these checks.
    for annotation in annotations.annotations.iter() {
        match annotation.name.as_ref() {
            "makelist" => {
                // TODO: Check arguments
                // Multiple @makelist annotations doesn't make sense.
                if !infos.insert(AnnotationInfo::MakeList) {
                    return Err(CompileError::new(
                        "Multiple @makelist annotations",
                        file,
                        annotation.name.get_range(),
                        "You need to remove duplicated @makelist annotations.",
                    ));
                }
            }
            "associate" => {
                // Multiple @associate annotations doesn't make sense.
                if !infos.insert(get_associate(
                    file,
                    annotation.name.get_range(),
                    annotation,
                )?) {
                    return Err(CompileError::new(
                        "Multiple @associate annotations",
                        file,
                        annotation.name.get_range(),
                        "You need to remove duplicated @associate annotations.",
                    ));
                }
            }
            "alias" => {
                for a in &annotation.arguments {
                    match a {
                        Argument::Var(a) => {
                            infos.insert(AnnotationInfo::Alias(a.clone()));
                        }
                        _ => {
                            return Err(CompileError::new(
                                "Invalid alias",
                                file,
                                a.get_range(),
                                "This must be a symbol",
                            ));
                        }
                    }
                }
            }
            _ => {
                return Err(CompileError::new(
                    "Unknown annotation",
                    file,
                    annotation.name.get_range(),
                    "This is not a valid annotation name.",
                ));
            }
        }
    }
    Ok(infos)
}

// strings may be paths or strings
pub fn type_name_from_string(string: &str) -> String {
    if string.contains('/') {
        "path".to_string()
    } else {
        "string".to_string()
    }
}

fn typeinfo_from_string<'a>(
    s: &str,
    types: &'a TypeMap,
    class_perms: &ClassList,
) -> Option<&'a TypeInfo> {
    if class_perms.is_class(s) {
        types.get("obj_class")
    } else if class_perms.is_perm(s) {
        types.get("perm")
    } else {
        types.get(s)
    }
}

pub fn argument_to_typeinfo<'a>(
    a: &ArgForValidation<'_>,
    types: &'a TypeMap,
    class_perms: &ClassList,
    context: &BlockContext<'a>,
    file: &SimpleFile<String, String>,
) -> Result<&'a TypeInfo, ErrorItem> {
    let t: Option<&TypeInfo> = match a {
        ArgForValidation::Var(s) => match context.symbol_in_context(s.as_ref()) {
            Some(res) => Some(res),
            None => typeinfo_from_string(s.as_ref(), types, class_perms),
        },
        ArgForValidation::Quote(s) => types.get(&type_name_from_string(s.as_ref())),
        ArgForValidation::List(_) => None,
    };

    t.ok_or_else(|| {
        ErrorItem::Compile(CompileError::new(
            "Not a valid type",
            file,
            a.get_range(),
            "",
        ))
    })
}

pub fn argument_to_typeinfo_vec<'a>(
    arg: &[&CascadeString],
    types: &'a TypeMap,
    class_perms: &ClassList,
    context: &BlockContext<'a>,
    file: &SimpleFile<String, String>,
) -> Result<Vec<&'a TypeInfo>, ErrorItem> {
    let mut ret = Vec::new();
    for s in arg {
        ret.push(argument_to_typeinfo(
            &ArgForValidation::Var(s),
            types,
            class_perms,
            context,
            file,
        )?);
    }
    Ok(ret)
}

#[derive(Clone, Debug, PartialEq, Eq, PartialOrd, Ord)]
pub enum AvRuleFlavor {
    Allow,
    Dontaudit,
    Auditallow,
    Neverallow,
}

#[derive(Clone, Debug, PartialEq, Eq, PartialOrd, Ord)]
pub struct AvRule<'a> {
    pub av_rule_flavor: AvRuleFlavor,
    pub source: Cow<'a, CascadeString>,
    pub target: Cow<'a, CascadeString>,
    pub class: Cow<'a, CascadeString>,
    // Lifetimes get weird once permissions get expanded, so AV rules should just own their permissions
    pub perms: Vec<CascadeString>,
}

impl From<&AvRule<'_>> for sexp::Sexp {
    fn from(rule: &AvRule) -> sexp::Sexp {
        let mut ret = Vec::new();

        ret.push(match rule.av_rule_flavor {
            AvRuleFlavor::Allow => Sexp::Atom(Atom::S(constants::ALLOW_FUNCTION_NAME.to_string())),
            AvRuleFlavor::Dontaudit => {
                Sexp::Atom(Atom::S(constants::DONTAUDIT_FUNCTION_NAME.to_string()))
            }
            AvRuleFlavor::Auditallow => {
                Sexp::Atom(Atom::S(constants::AUDITALLOW_FUNCTION_NAME.to_string()))
            }
            AvRuleFlavor::Neverallow => {
                Sexp::Atom(Atom::S(constants::NEVERALLOW_FUNCTION_NAME.to_string()))
            }
        });

        ret.push(atom_s(rule.source.as_ref().as_ref()));
        ret.push(atom_s(rule.target.as_ref().as_ref()));

        let mut classpermset = vec![Sexp::Atom(Atom::S(rule.class.to_string()))];

        let perms = rule
            .perms
            .iter()
            .map(|p| Sexp::Atom(Atom::S(p.to_string())))
            .collect();

        classpermset.push(Sexp::List(perms));

        ret.push(Sexp::List(classpermset));

        Sexp::List(ret)
    }
}

#[derive(Clone, Debug, PartialEq, Eq, PartialOrd, Ord)]
pub struct Context<'a> {
    user: Cow<'a, str>,
    role: Cow<'a, str>,
    setype: Cow<'a, str>,
    mls_low: Cow<'a, str>,
    mls_high: Cow<'a, str>,
}

impl<'a> Context<'a> {
    // All fields except setype is optional.  User and role are replaced with defaults if set to None
    pub fn new(
        is_domain: bool,
        u: Option<Cow<'a, str>>,
        r: Option<Cow<'a, str>>,
        t: Cow<'a, str>,
        ml: Option<Cow<'a, str>>,
        mh: Option<Cow<'a, str>>,
    ) -> Self {
        Context {
            user: u.unwrap_or(Cow::Borrowed(DEFAULT_USER)),
            role: r.unwrap_or(if is_domain {
                Cow::Borrowed(DEFAULT_DOMAIN_ROLE)
            } else {
                Cow::Borrowed(DEFAULT_OBJECT_ROLE)
            }),
            setype: t,
            mls_low: ml.unwrap_or(Cow::Borrowed(DEFAULT_MLS)),
            mls_high: mh.unwrap_or(Cow::Borrowed(DEFAULT_MLS)),
        }
    }
}

impl From<&Context<'_>> for sexp::Sexp {
    fn from(c: &Context) -> sexp::Sexp {
        let mls_range = Sexp::List(vec![
            Sexp::List(vec![atom_s(&c.mls_low)]),
            Sexp::List(vec![atom_s(&c.mls_high)]),
        ]);
        Sexp::List(vec![
            atom_s(&c.user),
            atom_s(&c.role),
            atom_s(&c.setype),
            mls_range,
        ])
    }
}

// A context can be generated from any of the following patterns:
// type
// user:role:type
// user:role:type:sensitivity
// user:role:type:sensitivity:category
// That means that splitting on : yields 1, 3, 4 or 5 fields.  Any other number of fields is an
// error
// These contexts are always resources
// Errors will be handled by level above
// TODO: Somewhere along the line the mls low vs high distinction got confused with the sensitivity
// vs category distinction.  Since MLS isn't implemented yet, this is all placeholders, but this
// will need to be fixed before we implement MLS
impl<'a> TryFrom<&'a str> for Context<'a> {
    type Error = ();
    fn try_from(s: &'a str) -> Result<Context<'a>, ()> {
        let mut split_string = s.split(':');
        let first_field = split_string.next().ok_or(())?;
        let second_field = split_string.next();

        let role = match second_field {
            None => {
                return Ok(Context::new(
                    false,
                    None,
                    None,
                    Cow::Borrowed(first_field),
                    None,
                    None,
                ))
            }
            Some(role) => role,
        };

        let user = first_field; // The one field case was already handled.  In all other cases, the first field is user

        let context_type = split_string.next().ok_or(())?;

        let sensitivity = split_string.next(); // Sensitivity and category are optional

        // Iterators may start returning Some again after None
        let category = match &sensitivity {
            Some(_) => split_string.next(),
            None => None,
        };

        Ok(Context::new(
            false,
            Some(Cow::Borrowed(user)),
            Some(Cow::Borrowed(role)),
            Cow::Borrowed(context_type),
            sensitivity.map(Cow::Borrowed),
            category.map(Cow::Borrowed),
        ))
    }
}

// Result in owned types in CoW
impl<'a> TryFrom<String> for Context<'a> {
    type Error = ();
    // https://github.com/rust-lang/rust/issues/52188
    fn try_from(s: String) -> Result<Context<'a>, ()> {
        let context = Context::try_from(s.as_ref())?;

        Ok(Context::new(
            false,
            Some(Cow::Owned(context.user.into_owned())),
            Some(Cow::Owned(context.role.into_owned())),
            Cow::Owned(context.setype.into_owned()),
            None, // TODO
            None,
        ))
    }
}

pub struct Sid<'a> {
    name: &'a str,
    context: Context<'a>,
}

impl<'a> Sid<'a> {
    pub fn new(name: &'a str, context: Context<'a>) -> Self {
        Sid { name, context }
    }

    fn get_sid_statement(&self) -> Sexp {
        Sexp::List(vec![atom_s("sid"), atom_s(self.name)])
    }

    fn get_sidcontext_statement(&self) -> Sexp {
        Sexp::List(vec![
            atom_s("sidcontext"),
            atom_s(self.name),
            Sexp::from(&self.context),
        ])
    }

    fn get_name_as_sexp_atom(&self) -> Sexp {
        atom_s(self.name)
    }
}

pub fn generate_sid_rules(sids: Vec<Sid>) -> Vec<Sexp> {
    let mut ret = Vec::new();
    let mut order = Vec::new();
    for s in sids {
        ret.push(s.get_sid_statement());
        ret.push(s.get_sidcontext_statement());
        order.push(s.get_name_as_sexp_atom());
    }
    ret.push(Sexp::List(vec![atom_s("sidorder"), Sexp::List(order)]));
    ret
}

pub struct Class<'a> {
    pub name: &'a str,
    pub perms: Vec<&'a str>,
}

impl From<&Class<'_>> for sexp::Sexp {
    fn from(c: &Class) -> sexp::Sexp {
        list(&[
            atom_s("class"),
            atom_s(c.name),
            Sexp::List(c.perms.iter().map(|p| atom_s(p)).collect()),
        ])
    }
}

impl<'a> Class<'a> {
    pub fn new(name: &'a str, perms: Vec<&'a str>) -> Self {
        Class { name, perms }
    }

    pub fn contains_perm(&self, perm: &str) -> bool {
        for p in &self.perms {
            if *p == perm {
                return true;
            }
        }
        false
    }
}

pub struct ClassList<'a> {
    pub classes: BTreeMap<&'a str, Class<'a>>,
    // It might be nice to just reference the strings in the policy, but the lifetimes get *really* messy, so it should simplify everything just to own these types
    pub perm_sets: BTreeMap<String, Vec<String>>,
}

impl<'a> ClassList<'a> {
    pub fn new() -> Self {
        ClassList {
            classes: BTreeMap::new(),
            perm_sets: BTreeMap::new(),
        }
    }

    pub fn add_class(&mut self, name: &'a str, perms: Vec<&'a str>) {
        self.classes.insert(name, Class::new(name, perms));
    }

    pub fn generate_class_perm_cil(&self) -> Vec<Sexp> {
        let mut ret: Vec<Sexp> = self.classes.values().map(Sexp::from).collect();

        let classorder = list(&[
            atom_s("classorder"),
            Sexp::List(self.classes.values().map(|c| atom_s(c.name)).collect()),
        ]);

        ret.push(classorder);

        ret
    }

    // In base SELinux, object classes with more than 31 permissions, have a second object class
    // for overflow permissions.  In Cascade, we treat all of those the same.  This function needs to
    // handle that conversion in lookups.  If a permission wasn't found for capability, we check
    // capability2
    pub fn verify_permission(
        &self,
        class: &CascadeString,
        permission: &CascadeString,
        file: &SimpleFile<String, String>,
    ) -> Result<(), CompileError> {
        let class_struct = match self.classes.get(class.as_ref()) {
            Some(c) => c,
            None => {
                return Err(CompileError::new(
                    "No such object class",
                    file,
                    class.get_range(),
                    "Invalid class",
                ));
            }
        };

        if let Some(perm_vec) = self.perm_sets.get(&permission.to_string()) {
            for p in perm_vec {
                self.verify_permission(class, &p.as_str().into(), file)?;
            }
            return Ok(());
        }

        if class_struct.perms.contains(&permission.as_ref()) {
            Ok(())
        } else {
            let other_str = match class.as_ref() {
                "capability" => Some("capability2"),
                "process" => Some("process2"),
                "cap_userns" => Some("cap_userns2"),
                _ => None,
            };

            if let Some(s) = other_str {
                let hll_string = match class.get_range() {
                    Some(range) => CascadeString::new(s.to_string(), range),
                    None => CascadeString::from(s.to_string()),
                };
                return self.verify_permission(&hll_string, permission, file);
            }

            Err(CompileError::new(
                &format!(
                    "Permission {} is not defined for object class {}",
                    permission.as_ref(),
                    class.as_ref()
                ),
                file,
                permission.get_range(),
                "Invalid permission",
            ))
        }
    }

    pub fn is_class(&self, class: &str) -> bool {
        self.classes.get(class).is_some()
    }

    pub fn is_perm(&self, perm: &str) -> bool {
        if self.perm_sets.get(perm).is_some() {
            return true;
        }
        for class in self.classes.values() {
            if class.contains_perm(perm) {
                return true;
            }
        }
        false
    }

    pub fn insert_perm_set(&mut self, set_name: &str, perms: Vec<String>) {
        self.perm_sets.insert(set_name.to_string(), perms);
    }

    pub fn expand_perm_list(&self, perms: Vec<&CascadeString>) -> Vec<CascadeString> {
        let mut ret = Vec::new();
        for p in perms {
            if let Some(pset) = self.perm_sets.get(&p.to_string()) {
                let pset_strings: Vec<CascadeString> = pset
                    .iter()
                    .map(|s| CascadeString::from(s.as_str()))
                    .collect();
                ret.append(&mut self.expand_perm_list(pset_strings.iter().collect()));
            } else {
                ret.push(p.clone());
            }
        }
        ret
    }
}

// TODO: This can be converted into a TryFrom for more compile time gaurantees
fn call_to_av_rule<'a>(
    c: &'a FuncCall,
    types: &'a TypeMap,
    class_perms: &ClassList,
    context: &BlockContext<'a>,
    file: &'a SimpleFile<String, String>,
) -> Result<AvRule<'a>, CascadeErrors> {
    let flavor = match c.name.as_ref() {
        constants::ALLOW_FUNCTION_NAME => AvRuleFlavor::Allow,
        constants::DONTAUDIT_FUNCTION_NAME => AvRuleFlavor::Dontaudit,
        constants::AUDITALLOW_FUNCTION_NAME => AvRuleFlavor::Auditallow,
        constants::NEVERALLOW_FUNCTION_NAME => AvRuleFlavor::Neverallow,
        _ => return Err(ErrorItem::Internal(InternalError::new()).into()),
    };

    let target_args = vec![
        FunctionArgument::new(
            &DeclaredArgument {
                param_type: CascadeString::from(constants::DOMAIN),
                is_list_param: false,
                name: CascadeString::from("source"),
                default: None,
            },
            types,
            None,
        )?,
        FunctionArgument::new(
            &DeclaredArgument {
                param_type: CascadeString::from(constants::RESOURCE),
                is_list_param: false,
                name: CascadeString::from("target"),
                default: None,
            },
            types,
            None,
        )?,
        FunctionArgument::new(
            &DeclaredArgument {
                param_type: CascadeString::from("obj_class"),
                is_list_param: false,
                name: CascadeString::from("class"),
                default: None,
            },
            types,
            None,
        )?,
        FunctionArgument::new(
            &DeclaredArgument {
                param_type: CascadeString::from("perm"),
                is_list_param: true,
                name: CascadeString::from("class"),
                default: None,
            },
            types,
            None,
        )?,
    ];

    let validated_args = validate_arguments(c, &target_args, types, class_perms, context, file)?;
    let mut args_iter = validated_args.iter();

    let source = args_iter
        .next()
        .ok_or_else(|| ErrorItem::Internal(InternalError::new()))?
        .get_name_or_string(context)?;
    let target = args_iter
        .next()
        .ok_or_else(|| ErrorItem::Internal(InternalError::new()))?
        .get_name_or_string(context)?;
    let class = args_iter
        .next()
        .ok_or_else(|| ErrorItem::Internal(InternalError::new()))?
        .get_name_or_string(context)?;
    let perms = args_iter
        .next()
        .ok_or_else(|| ErrorItem::Internal(InternalError::new()))?
        .get_list(context)?;

    if args_iter.next().is_some() {
        return Err(ErrorItem::Internal(InternalError::new()).into());
    }

    for p in &perms {
        class_perms.verify_permission(&class, p, file)?;
    }

    let perms = class_perms.expand_perm_list(perms.iter().collect());

    Ok(AvRule {
        av_rule_flavor: flavor,
        source: Cow::Owned(source),
        target: Cow::Owned(target),
        class: Cow::Owned(class),
        perms,
    })
}

#[derive(Clone, Debug, PartialEq, Eq, PartialOrd, Ord)]
pub enum FileType {
    File,
    Directory,
    SymLink,
    CharDev,
    BlockDev,
    Socket,
    Pipe,
    Any,
}

impl fmt::Display for FileType {
    fn fmt(&self, f: &mut fmt::Formatter<'_>) -> fmt::Result {
        write!(
            f,
            "{}",
            match self {
                FileType::File => "file",
                FileType::Directory => "dir",
                FileType::SymLink => "symlink",
                FileType::CharDev => "char",
                FileType::BlockDev => "block",
                FileType::Socket => "socket",
                FileType::Pipe => "pipe",
                FileType::Any => "any",
            }
        )
    }
}

impl FromStr for FileType {
    type Err = ();
    fn from_str(s: &str) -> Result<FileType, ()> {
        match s {
            "file" => Ok(FileType::File),
            "dir" => Ok(FileType::Directory),
            "symlink" => Ok(FileType::SymLink),
            "char_dev" => Ok(FileType::CharDev),
            "block_dev" => Ok(FileType::BlockDev),
            "socket" => Ok(FileType::Socket),
            "pipe" => Ok(FileType::Pipe),
            "" => Ok(FileType::Any),
            _ => Err(()),
        }
    }
}

#[derive(Clone, Debug, PartialEq, Eq, PartialOrd, Ord)]
pub struct FileContextRule<'a> {
    pub regex_string: String,
    pub file_type: FileType,
    pub context: Context<'a>,
}

impl From<&FileContextRule<'_>> for sexp::Sexp {
    fn from(f: &FileContextRule) -> sexp::Sexp {
        list(&[
            atom_s("filecon"),
            atom_s(&f.regex_string),
            Sexp::Atom(Atom::S(f.file_type.to_string())),
            Sexp::from(&f.context),
        ])
    }
}

fn call_to_fc_rules<'a>(
    c: &'a FuncCall,
    types: &'a TypeMap,
    class_perms: &ClassList,
    context: &BlockContext<'a>,
    file: &'a SimpleFile<String, String>,
) -> Result<Vec<FileContextRule<'a>>, CascadeErrors> {
    let target_args = vec![
        FunctionArgument::new(
            &DeclaredArgument {
                param_type: CascadeString::from("path"),
                is_list_param: false,
                name: CascadeString::from("path_regex"),
                default: None,
            },
            types,
            None,
        )?,
        FunctionArgument::new(
            &DeclaredArgument {
                param_type: CascadeString::from("obj_class"), //TODO: not really
                is_list_param: true,
                name: CascadeString::from("file_type"),
                default: None,
            },
            types,
            None,
        )?,
        FunctionArgument::new(
            &DeclaredArgument {
                param_type: CascadeString::from(constants::RESOURCE),
                is_list_param: false,
                name: CascadeString::from("file_context"),
                default: None,
            },
            types,
            None,
        )?,
    ];

    let validated_args = validate_arguments(c, &target_args, types, class_perms, context, file)?;
    let mut args_iter = validated_args.iter();
    let mut ret = Vec::new();

    let regex_string = args_iter
        .next()
        .ok_or_else(|| ErrorItem::Internal(InternalError::new()))?
        .get_name_or_string(context)?
        .to_string();
    let file_types = args_iter
        .next()
        .ok_or_else(|| ErrorItem::Internal(InternalError::new()))?
        .get_list(context)?;
    let context_str = args_iter
        .next()
        .ok_or_else(|| ErrorItem::Internal(InternalError::new()))?
        .get_name_or_string(context)?;
    let context = match Context::try_from(context_str.to_string()) {
        Ok(c) => c,
        Err(_) => {
            return Err(CascadeErrors::from(ErrorItem::Compile(CompileError::new(
                "Invalid context",
                file,
                context_str.get_range(),
                "Cannot parse this into a context",
            ))))
        }
    };

    for file_type in file_types {
        let file_type = match file_type.to_string().parse::<FileType>() {
            Ok(f) => f,
            Err(_) => {
                return Err(CascadeErrors::from(ErrorItem::Compile(CompileError::new(
                    "Not a valid file type",
                    file,
                    file_type.get_range(),
                    "",
                ))))
            }
        };

        ret.push(FileContextRule {
            regex_string: regex_string.clone(),
            file_type,
            context: context.clone(),
        });
    }

    Ok(ret)
}

#[derive(Clone, Debug, PartialEq, Eq, PartialOrd, Ord)]
pub struct DomtransRule<'a> {
    pub source: Cow<'a, TypeInfo>,
    pub target: Cow<'a, TypeInfo>,
    pub executable: Cow<'a, TypeInfo>,
}

impl From<&DomtransRule<'_>> for sexp::Sexp {
    fn from(d: &DomtransRule) -> Self {
        list(&[
            atom_s("typetransition"),
            atom_s(&d.source.name.to_string()),
            atom_s(&d.executable.name.to_string()),
            atom_s("process"),
            atom_s(&d.target.name.to_string()),
        ])
    }
}

fn call_to_domain_transition<'a>(
    c: &'a FuncCall,
    types: &'a TypeMap,
    class_perms: &ClassList,
    context: &BlockContext<'a>,
    file: &'a SimpleFile<String, String>,
) -> Result<DomtransRule<'a>, CascadeErrors> {
    let target_args = vec![
        FunctionArgument::new(
            &DeclaredArgument {
                param_type: CascadeString::from(constants::DOMAIN),
                is_list_param: false,
                name: CascadeString::from("source"),
                default: None,
            },
            types,
            None,
        )?,
        FunctionArgument::new(
            &DeclaredArgument {
                param_type: CascadeString::from(constants::RESOURCE),
                is_list_param: false,
                name: CascadeString::from("executable"),
                default: None,
            },
            types,
            None,
        )?,
        FunctionArgument::new(
            &DeclaredArgument {
                param_type: CascadeString::from(constants::DOMAIN),
                is_list_param: false,
                name: CascadeString::from("target"),
                default: None,
            },
            types,
            None,
        )?,
    ];

    let validated_args = validate_arguments(c, &target_args, types, class_perms, context, file)?;
    let mut args_iter = validated_args.into_iter();

    let source = args_iter
        .next()
        .ok_or_else(|| ErrorItem::Internal(InternalError::new()))?
        .type_info;
    let executable = args_iter
        .next()
        .ok_or_else(|| ErrorItem::Internal(InternalError::new()))?
        .type_info;
    let target = args_iter
        .next()
        .ok_or_else(|| ErrorItem::Internal(InternalError::new()))?
        .type_info;

    if args_iter.next().is_some() {
        return Err(ErrorItem::Internal(InternalError::new()).into());
    }

    Ok(DomtransRule {
        source,
        target,
        executable,
    })
}

fn check_associated_call(
    annotation: &Annotation,
    funcdecl: &FuncDecl,
    file: &SimpleFile<String, String>,
) -> Result<bool, CompileError> {
    // Checks that annotation arguments match the expected signature.
    let mut annotation_args = annotation.arguments.iter();

    if let Some(a) = annotation_args.next() {
        return Err(CompileError::new(
            "Superfluous argument",
            file,
            a.get_range(),
            "@associated_call doesn't take argument.",
        ));
    }

    // Checks that annotated functions match the expected signature.
    let mut func_args = funcdecl.args.iter();
    match func_args.next() {
        None => {
            return Err(CompileError::new(
                "Invalid method signature for @associated_call annotation: missing firth argument",
                file,
                funcdecl.name.get_range(),
                "Add a 'domain' argument.",
            ))
        }
        Some(DeclaredArgument {
            param_type,
            is_list_param,
            name: _,
            default: _,
        }) => {
            if param_type.as_ref() != constants::DOMAIN || *is_list_param {
                return Err(CompileError::new(
                    "Invalid method signature for @associated_call annotation: invalid firth argument",
                    file,
                    param_type.get_range(),
                    "The type of the first method argument must be 'domain'.",
                ));
            }
        }
    }
    if let Some(a) = func_args.next() {
        return Err(CompileError::new(
            "Invalid method signature for @associated_call annotation: too much arguments",
            file,
            a.param_type.get_range(),
            "Only one argument of type 'domain' is accepted.",
        ));
    }

    Ok(true)
}

pub type FunctionMap<'a> = AliasMap<FunctionInfo<'a>>;

#[derive(Debug, Clone)]
pub struct FunctionInfo<'a> {
    pub name: String,
    pub class: Option<&'a TypeInfo>,
    pub is_virtual: bool,
    pub args: Vec<FunctionArgument<'a>>,
    pub annotations: BTreeSet<AnnotationInfo>,
    pub original_body: &'a Vec<Statement>,
    pub body: Option<BTreeSet<ValidatedStatement<'a>>>,
    pub declaration_file: &'a SimpleFile<String, String>,
    pub is_associated_call: bool,
    pub decl: &'a FuncDecl,
}

impl<'a> FunctionInfo<'a> {
    pub fn new(
        funcdecl: &'a FuncDecl,
        types: &'a TypeMap,
        parent_type: Option<&'a TypeInfo>,
        declaration_file: &'a SimpleFile<String, String>,
    ) -> Result<FunctionInfo<'a>, CascadeErrors> {
        let mut args = Vec::new();
        let mut errors = CascadeErrors::new();
        let mut annotations = BTreeSet::new();

        // All member functions automatically have "this" available as a reference to their type
        let parent_type_name = if let Some(parent_type) = parent_type {
            args.push(FunctionArgument::new_this_argument(parent_type));
            Some(&parent_type.name)
        } else {
            None
        };

        let class_aliases = match parent_type {
            Some(ti) => {
                let mut type_aliases = vec![Some(&ti.name)];
                for ann in &ti.annotations {
                    if let AnnotationInfo::Alias(alias_name) = ann {
                        type_aliases.push(Some(alias_name));
                    }
                }
                type_aliases
            }
            None => vec![None],
        };

        let mut func_aliases = vec![&funcdecl.name];

        for a in &funcdecl.args {
            match FunctionArgument::new(a, types, Some(declaration_file)) {
                Ok(a) => args.push(a),
                Err(e) => errors.add_error(e),
            }
        }

        let mut is_associated_call = false;

        // Only allow a set of specific annotation names and strictly check their arguments.
        // TODO: Add tests to verify these checks.
        for annotation in funcdecl.annotations.annotations.iter() {
            match annotation.name.as_ref() {
                "associated_call" => {
                    // For now, there is only one @associated_call allowed.
                    if is_associated_call {
                        return Err(CompileError::new(
                            "Multiple @associated_call annotations",
                            declaration_file,
                            annotation.name.get_range(),
                            "You need to remove superfluous @associated_call annotation.",
                        )
                        .into());
                    }
                    is_associated_call =
                        check_associated_call(annotation, funcdecl, declaration_file)?;
                    // We're done with these, so no need to save them in the annotations
                }
                "alias" => {
                    for arg in &annotation.arguments {
                        match arg {
                            Argument::Var(s) => {
                                func_aliases.push(s);
                            }
                            _ => {
                                return Err(CompileError::new(
                                    "Invalid alias",
                                    declaration_file,
                                    annotation.name.get_range(),
                                    "Alias name must be a symbol",
                                )
                                .into());
                            }
                        }
                    }
                }
                _ => {
                    return Err(CompileError::new(
                        "Unknown annotation",
                        declaration_file,
                        annotation.name.get_range(),
                        "The only valid annotation is '@associated_call'",
                    )
                    .into());
                }
            }
        }

        // For every function, there may be aliases to the class name or the function name.
        // So if we have a function on class 'foo' named 'read', and 'foo' has an alias 'bar'
        // and the 'read' function in 'foo' has an alias 'list', then we need to output functions
        // named: 'foo-list', 'bar-read' and 'bar-list'.  (The real name, 'foo-read' is outputted
        // by FunctionInfo try_from()).  These functions all call into the real function.
        for class_alias in &class_aliases {
            for func_alias in &func_aliases {
                // No alias for real class and func combo
                if *class_alias == parent_type_name && *func_alias == &funcdecl.name {
                    continue;
                }
                annotations.insert(AnnotationInfo::Alias(
                    get_cil_name(*class_alias, func_alias).into(),
                ));
            }
        }

        errors.into_result(FunctionInfo {
            name: funcdecl.name.to_string(),
            class: parent_type,
            is_virtual: funcdecl.is_virtual,
            args,
            annotations,
            original_body: &funcdecl.body,
            body: None,
            declaration_file,
            is_associated_call,
            decl: funcdecl,
        })
    }

    pub fn get_cil_name(&self) -> String {
        self.decl.get_cil_name()
    }

    pub fn validate_body(
        &mut self,
        functions: &'a FunctionMap<'a>,
        types: &'a TypeMap,
        class_perms: &'a ClassList,
        file: &'a SimpleFile<String, String>,
    ) -> Result<(), CascadeErrors> {
        let mut new_body = BTreeSet::new();
        let mut errors = CascadeErrors::new();
        let mut local_context = BlockContext::new_from_args(&self.args, types);

        for statement in self.original_body {
            // TODO: This needs to become global in a bit
            match ValidatedStatement::new(
                statement,
                functions,
                types,
                class_perms,
                &mut local_context,
                self.class,
                file,
            ) {
                Ok(mut s) => new_body.append(&mut s),
                Err(e) => errors.append(e),
            }
        }
        self.body = Some(new_body);
        errors.into_result(())
    }

    // Generate the sexp for a synthetic alias function calling the real function
    pub fn generate_synthetic_alias_call(&self, alias_cil_name: &str) -> sexp::Sexp {
        let call = ValidatedCall {
            cil_name: self.get_cil_name(),
            args: self.args.iter().map(|a| a.name.clone()).collect(),
        };

        Sexp::List(vec![
            atom_s("macro"),
            atom_s(alias_cil_name),
            Sexp::List(self.args.iter().map(Sexp::from).collect()),
            Sexp::from(&call),
        ])
    }
}

impl Annotated for &FunctionInfo<'_> {
    fn get_annotations(&self) -> std::collections::btree_set::Iter<AnnotationInfo> {
        self.annotations.iter()
    }
}

impl TryFrom<&FunctionInfo<'_>> for sexp::Sexp {
    type Error = ErrorItem;

    fn try_from(f: &FunctionInfo) -> Result<sexp::Sexp, ErrorItem> {
        let mut macro_cil = vec![
            atom_s("macro"),
            atom_s(&f.get_cil_name()),
            Sexp::List(f.args.iter().map(Sexp::from).collect()),
        ];
        match &f.body {
            None => return Err(InternalError::new().into()),
            Some(statements) => {
                for statement in statements {
                    match statement {
                        ValidatedStatement::Call(c) => macro_cil.push(Sexp::from(&**c)),
                        ValidatedStatement::AvRule(a) => macro_cil.push(Sexp::from(&*a)),
                        ValidatedStatement::FcRule(f) => macro_cil.push(Sexp::from(&*f)),
                        ValidatedStatement::DomtransRule(d) => macro_cil.push(Sexp::from(&*d)),
                    }
                }
            }
        }
        Ok(Sexp::List(macro_cil))
    }
}

#[derive(Debug, Clone)]
pub struct FunctionArgument<'a> {
    pub param_type: &'a TypeInfo,
    pub name: String,
    pub is_list_param: bool,
    pub default_value: Option<Argument>,
}

impl<'a> FunctionArgument<'a> {
    pub fn new(
        declared_arg: &DeclaredArgument,
        types: &'a TypeMap,
        file: Option<&SimpleFile<String, String>>,
    ) -> Result<Self, ErrorItem> {
        let param_type = match types.get(&declared_arg.param_type.to_string()) {
            Some(ti) => ti,
            None => {
                return Err(ErrorItem::make_compile_or_internal_error(
                    "No such type",
                    file,
                    declared_arg.param_type.get_range(),
                    "Type does not exist",
                ));
            }
        };

        // TODO list parameters

        Ok(FunctionArgument {
            param_type,
            name: declared_arg.name.to_string(),
            is_list_param: declared_arg.is_list_param,
            default_value: declared_arg.default.clone(),
        })
    }

    pub fn new_this_argument(parent_type: &'a TypeInfo) -> Self {
        FunctionArgument {
            param_type: parent_type,
            name: "this".to_string(),
            is_list_param: false,
            default_value: None,
        }
    }
}

impl From<&FunctionArgument<'_>> for sexp::Sexp {
    fn from(f: &FunctionArgument) -> sexp::Sexp {
        list(&[
            atom_s(f.param_type.get_cil_macro_arg_type()),
            atom_s(&f.name),
        ])
    }
}

impl fmt::Display for FunctionArgument<'_> {
    fn fmt(&self, f: &mut fmt::Formatter) -> fmt::Result {
        write!(f, "{}", self.param_type.name)
    }
}

#[allow(clippy::large_enum_variant)]
#[derive(Debug, Clone, PartialEq, Eq, PartialOrd, Ord)]
pub enum ValidatedStatement<'a> {
    Call(Box<ValidatedCall>),
    AvRule(AvRule<'a>),
    FcRule(FileContextRule<'a>),
    DomtransRule(DomtransRule<'a>),
}

impl<'a> ValidatedStatement<'a> {
    pub fn new(
        statement: &'a Statement,
        functions: &FunctionMap<'a>,
        types: &'a TypeMap,
        class_perms: &ClassList<'a>,
        context: &mut BlockContext<'a>,
        parent_type: Option<&TypeInfo>,
        file: &'a SimpleFile<String, String>,
    ) -> Result<BTreeSet<ValidatedStatement<'a>>, CascadeErrors> {
        let in_resource = match parent_type {
            Some(t) => t.is_resource(types),
            None => false,
        };

        match statement {
            Statement::Call(c) => {
                match c.check_builtin() {
                    Some(BuiltIns::AvRule) => Ok(Some(ValidatedStatement::AvRule(
                        call_to_av_rule(c, types, class_perms, context, file)?,
                    ))
                    .into_iter()
                    .collect()),
                    Some(BuiltIns::FileContext) => {
                        if in_resource {
                            Ok(call_to_fc_rules(c, types, class_perms, &*context, file)?
                                .into_iter()
                                .map(ValidatedStatement::FcRule)
                                .collect())
                        } else {
                            Err(CascadeErrors::from(ErrorItem::Compile(CompileError::new(
                                "file_context() calls are only allowed in resources",
                                file,
                                c.name.get_range(),
                                "Not allowed here",
                            ))))
                        }
                    }
                    Some(BuiltIns::DomainTransition) => {
                        if !in_resource {
                            Ok(
                                Some(ValidatedStatement::DomtransRule(call_to_domain_transition(
                                    c,
                                    types,
                                    class_perms,
                                    &*context,
                                    file,
                                )?))
                                .into_iter()
                                .collect(),
                            )
                        } else {
                            Err(CascadeErrors::from(ErrorItem::Compile(CompileError::new(
                                "domain_transition() calls are not allowed in resources",
                                file,
                                c.name.get_range(),
                                "Not allowed here",
                            ))))
                        }
                    }
                    None => Ok(Some(ValidatedStatement::Call(Box::new(ValidatedCall::new(
                        c,
                        functions,
                        types,
                        class_perms,
                        parent_type,
                        &*context,
                        file,
                    )?)))
                    .into_iter()
                    .collect()),
                }
            }
            Statement::LetBinding(l) => {
                // Global scope let bindings were handled by get_global_bindings() in a previous
                // pass
                if parent_type.is_some() {
                    context.insert_from_argument(&l.name, &l.value, class_perms, file)?;

                    Ok(BTreeSet::default()) // TODO: This is where local scope let bindings should happen
                } else {
                    // Global scope, nothing to do here
                    Ok(BTreeSet::default())
                }
            }
            Statement::IfBlock => {
                // TODO, but silently skip for now
                // The plan would be to recurse and grab the ifs, store both variants
                // and then resolve the bools later
                Ok(BTreeSet::default())
            }
        }
    }
}

impl From<&ValidatedStatement<'_>> for sexp::Sexp {
    fn from(statement: &ValidatedStatement) -> sexp::Sexp {
        match statement {
            ValidatedStatement::Call(c) => Sexp::from(&**c),
            ValidatedStatement::AvRule(a) => Sexp::from(a),
            ValidatedStatement::FcRule(f) => Sexp::from(f),
            ValidatedStatement::DomtransRule(d) => Sexp::from(d),
        }
    }
}

#[derive(Debug, Clone, PartialEq, Eq, PartialOrd, Ord)]
pub struct ValidatedCall {
    cil_name: String,
    args: Vec<String>,
}

impl ValidatedCall {
    fn new(
        call: &FuncCall,
        functions: &FunctionMap<'_>,
        types: &TypeMap,
        class_perms: &ClassList,
        parent_type: Option<&TypeInfo>,
        context: &BlockContext,
        file: &SimpleFile<String, String>,
    ) -> Result<ValidatedCall, CascadeErrors> {
        let cil_name = match &call.class_name {
            Some(class_name) => {
                // Resolve aliases
                match types.get(convert_class_name_if_this(class_name, parent_type)?.as_ref()) {
                    Some(type_name) => get_cil_name(Some(&type_name.name), &call.name),
                    None => call.get_cil_name(), // Expected to error out below
                }
            }
            None => call.get_cil_name(),
        };
        let function_info = match functions.get(&cil_name) {
            Some(function_info) => function_info,
            None => {
                return Err(CascadeErrors::from(ErrorItem::Compile(CompileError::new(
                    "No such function",
                    file,
                    call.get_name_range(),
                    "",
                ))));
            }
        };

        if function_info.is_virtual {
            return Err(CascadeErrors::from(CompileError::new(
                "Invalid call to virtual function",
                file,
                call.get_name_range(),
                "This function is marked as virtual, so it can't be called.",
            )));
        }

        // Each argument must match the type the function signature expects
        let mut args = match &call.class_name {
            Some(c) => vec![convert_class_name_if_this(c, parent_type)?.to_string()],
            None => Vec::new(),
        };

        for arg in validate_arguments(call, &function_info.args, types, class_perms, context, file)?
        {
            args.push(arg.get_name_or_string(context)?.to_string()); // TODO: Handle lists
        }

        Ok(ValidatedCall { cil_name, args })
    }
}

<<<<<<< HEAD
pub type ModuleMap<'a> = AliasMap<ValidatedModule<'a>>;

#[derive(Debug, Clone)]
pub struct ValidatedModule<'a> {
    pub name: CascadeString,
    pub types: BTreeSet<&'a TypeInfo>,
    pub validated_modules: BTreeSet<&'a CascadeString>,
}

=======
pub type ModuleMap<'a> = AliasMap<RefCell<ValidatedModule<'a>>>;

#[derive(Debug, Clone, Eq)]
pub struct ValidatedModule<'a> {
    pub name: CascadeString,
    pub types: BTreeSet<&'a TypeInfo>,
    pub validated_modules: BTreeSet<&'a RefCell<ValidatedModule<'a>>>,
}

impl<'a> Ord for ValidatedModule<'a> {
    fn cmp(&self, other: &Self) -> Ordering {
        self.name.cmp(&other.name)
    }
}

impl<'a> PartialOrd for ValidatedModule<'a> {
    fn partial_cmp(&self, other: &Self) -> Option<Ordering> {
        Some(self.name.cmp(&other.name))
    }
}

impl<'a> PartialEq for ValidatedModule<'a> {
    fn eq(&self, other: &Self) -> bool {
        self.name == other.name
    }
}

// The silenced warning is due to the interior mutability of validated_modules.
// Because of the use of RefCell, there can be a mutable borrow while
// simultaneously having an immutable borrow. This can cause problems if an
// item is mutated and the ordering of the set is unintentionally changed.
// The Ord implementation for ValidatedModule avoids this problem by ordering
// the set alphabetically by name so that it does not depend on the interior
// mutable type (validated_modules).
#[allow(clippy::mutable_key_type)]
>>>>>>> 4ee150ed
impl<'a> ValidatedModule<'a> {
    pub fn new(
        name: CascadeString,
        types: BTreeSet<&'a TypeInfo>,
<<<<<<< HEAD
        validated_modules: BTreeSet<&'a CascadeString>,
=======
        validated_modules: BTreeSet<&'a RefCell<ValidatedModule<'a>>>,
>>>>>>> 4ee150ed
    ) -> Self {
        ValidatedModule {
            name,
            types,
            validated_modules,
        }
    }
}

// If the class_name is "this", return the parent type name,
// else return the class name.  If the class_name is "this", and the parent type is None, that is
// an internal error
fn convert_class_name_if_this<'a>(
    class_name: &'a CascadeString,
    parent_type: Option<&'a TypeInfo>,
) -> Result<&'a CascadeString, ErrorItem> {
    if class_name != "this" {
        return Ok(class_name);
    }
    match parent_type {
        Some(t) => Ok(&t.name),
        None => Err(InternalError::new().into()),
    }
}

// Some TypeInfos have a string associated with a particular instance.  Most are just the TypeInfo
// These strings might have been generated locally rather than in the source, so we need to own the
// values so they live long enough
#[derive(Clone, Debug)]
enum TypeValue {
    Str(CascadeString),
    Vector(Vec<CascadeString>),
    SEType(Option<Range<usize>>),
}

#[derive(Clone, Debug)]
pub struct TypeInstance<'a> {
    instance_value: TypeValue,
    pub type_info: Cow<'a, TypeInfo>,
    file: &'a SimpleFile<String, String>,
}

impl<'a> TypeInstance<'a> {
    pub fn get_name_or_string(&self, context: &BlockContext) -> Result<CascadeString, ErrorItem> {
        match &self.instance_value {
            TypeValue::Str(s) => {
                // There are three cases here:
                // 1. "this" is the typeinfo name
                // 2. Function call args are left along
                // 3. Locally bound symbols (not args) are converted to what they are bound to
                if s == "this" {
                    Ok(self.type_info.name.clone())
                } else {
                    context
                        .get_name_or_string(s.as_ref())
                        .ok_or_else(|| InternalError::new().into())
                }
            }
            TypeValue::Vector(_) => Err(ErrorItem::Compile(CompileError::new(
                "Unexpected list",
                self.file,
                self.get_range(),
                "Expected scalar value here",
            ))),
            TypeValue::SEType(_) => Ok(self.type_info.name.clone()),
        }
    }

    fn get_list(&self, context: &BlockContext) -> Result<Vec<CascadeString>, ErrorItem> {
        match &self.instance_value {
            TypeValue::Vector(v) => {
                let mut out_vec = Vec::new();
                for item in v {
                    out_vec.extend(context.get_list(item.as_ref()));
                }
                Ok(out_vec)
            }
            _ => Err(ErrorItem::Compile(CompileError::new(
                "Expected list",
                self.file,
                self.get_range(),
                "Expected list here",
            ))),
        }
    }

    fn get_range(&self) -> Option<Range<usize>> {
        match &self.instance_value {
            TypeValue::Str(s) => s.get_range(),
            TypeValue::Vector(v) => {
                CascadeString::slice_to_range(v.iter().collect::<Vec<&CascadeString>>().as_slice())
            }
            TypeValue::SEType(r) => r.clone(),
        }
    }

    pub fn new(
        arg: &ArgForValidation,
        ti: &'a TypeInfo,
        file: &'a SimpleFile<String, String>,
    ) -> Self {
        let instance_value = match arg {
            ArgForValidation::Var(s) => {
                if s == &&ti.name {
                    TypeValue::SEType(s.get_range())
                } else {
                    TypeValue::Str((*s).clone())
                }
            }
            ArgForValidation::List(vec) => {
                TypeValue::Vector(vec.iter().map(|s| (*s).clone()).collect())
            }
            ArgForValidation::Quote(q) => TypeValue::Str((*q).clone()),
        };

        TypeInstance {
            instance_value,
            type_info: Cow::Borrowed(ti),
            file,
        }
    }
}

struct ExpectedArgInfo<'a, 'b> {
    function_arg: &'a FunctionArgument<'a>,
    provided_arg: Option<TypeInstance<'b>>,
}

impl<'a> From<&'a FunctionArgument<'a>> for ExpectedArgInfo<'a, '_> {
    fn from(f: &'a FunctionArgument) -> Self {
        ExpectedArgInfo {
            function_arg: f,
            provided_arg: None,
        }
    }
}

fn validate_arguments<'a>(
    call: &'a FuncCall,
    function_args: &[FunctionArgument],
    types: &'a TypeMap,
    class_perms: &ClassList,
    context: &BlockContext<'a>,
    file: &'a SimpleFile<String, String>,
) -> Result<Vec<TypeInstance<'a>>, CascadeErrors> {
    // Some functions start with an implicit "this" argument.  If it does, skip it
    let function_args_iter = function_args.iter().skip_while(|a| a.name == "this");

    if function_args_iter
        .clone()
        .take_while(|a| matches!(a.default_value, None))
        .count()
        > call.args.len()
    {
        let function_args_len = if function_args.iter().take(1).any(|f| f.name == "this") {
            function_args.len() - 1
        } else {
            function_args.len()
        };
        return Err(CascadeErrors::from(ErrorItem::Compile(CompileError::new(
            &format!(
                "Function {} expected {} arguments, got {}",
                call.get_display_name(),
                function_args_len,
                call.args.len()
            ),
            file,
            call.get_name_range(), // TODO: this may not be the cleanest way to report this error
            "",
        ))));
    }

    let mut args = Vec::new();
    for fa in function_args_iter {
        args.push(ExpectedArgInfo::from(fa));
    }
    for (index, a) in call
        .args
        .iter()
        .take_while(|a| !matches!(a, Argument::Named(_, _)))
        .enumerate()
    {
        let validated_arg = validate_argument(
            ArgForValidation::from(a),
            args[index].function_arg,
            types,
            class_perms,
            context,
            file,
        )?;
        args[index].provided_arg = Some(validated_arg);
    }

    for a in call
        .args
        .iter()
        .skip_while(|a| !matches!(a, Argument::Named(_, _)))
    {
        match a {
            Argument::Named(n, a) => {
                let index = match args
                    .iter()
                    .position(|ea| ea.function_arg.name == n.as_ref())
                {
                    Some(i) => i,
                    None => {
                        return Err(ErrorItem::Compile(CompileError::new(
                            "No such argument",
                            file,
                            n.get_range(),
                            "The function does not have an argument with this name",
                        ))
                        .into());
                    }
                };
                let validated_arg = validate_argument(
                    ArgForValidation::from(&**a),
                    args[index].function_arg,
                    types,
                    class_perms,
                    context,
                    file,
                )?;
                args[index].provided_arg = Some(validated_arg);
            }
            _ => {
                return Err(ErrorItem::Compile(
                    CompileError::new(
                        "Cannot specify anonymous argument after named argument",
                        file,
                        a.get_range(),
                        "This argument is anonymous, but named arguments occurred previously.  All anonymous arguments must come before any named arguments")).into());
            }
        }
    }

    let mut out = Vec::new();
    for a in args {
        let provided_arg = match a.provided_arg {
            Some(arg) => arg,
            None => {
                match &a.function_arg.default_value {
                    // TODO: A compile error here may be confusing.  This should really
                    // be validated earlier and then return an internal error here on failure
                    Some(v) => validate_argument(
                        ArgForValidation::from(v),
                        a.function_arg,
                        types,
                        class_perms,
                        context,
                        file,
                    )?,
                    None => {
                        return Err(ErrorItem::Compile(CompileError::new(
                            &format!("No value supplied for {}", a.function_arg.name),
                            file,
                            call.get_name_range(),
                            &format!(
                                "{} has no default value, and was not supplied by this call",
                                a.function_arg.name
                            ),
                        ))
                        .into());
                    }
                }
            }
        };
        out.push(provided_arg);
    }

    Ok(out)
}

// The ast Argument owns the data, this struct is similar, but has references to the owned data in
// the ast, so we can make copies and manipulate
pub enum ArgForValidation<'a> {
    Var(&'a CascadeString),
    List(Vec<&'a CascadeString>),
    Quote(&'a CascadeString),
}

impl<'a> From<&'a Argument> for ArgForValidation<'a> {
    fn from(a: &'a Argument) -> Self {
        match a {
            Argument::Var(s) => ArgForValidation::Var(s),
            Argument::Named(_, a) => ArgForValidation::from(&**a),
            Argument::List(v) => ArgForValidation::List(v.iter().collect()),
            Argument::Quote(s) => ArgForValidation::Quote(s),
        }
    }
}

impl fmt::Display for ArgForValidation<'_> {
    fn fmt(&self, f: &mut fmt::Formatter) -> fmt::Result {
        match self {
            ArgForValidation::Var(a) => write!(f, "'{}'", a),
            ArgForValidation::List(_) => write!(f, "[TODO]",),
            ArgForValidation::Quote(a) => write!(f, "\"{}\"", a),
        }
    }
}

impl<'a> ArgForValidation<'a> {
    fn coerce_list(a: ArgForValidation<'a>) -> Self {
        let vec = match a {
            ArgForValidation::Var(s) => vec![s],
            ArgForValidation::List(v) => v,
            ArgForValidation::Quote(s) => vec![s],
        };
        ArgForValidation::List(vec)
    }

    fn get_range(&self) -> Option<Range<usize>> {
        match self {
            ArgForValidation::Var(s) => s.get_range(),
            ArgForValidation::List(v) => CascadeString::slice_to_range(v),
            ArgForValidation::Quote(s) => s.get_range(),
        }
    }
}

fn validate_argument<'a>(
    arg: ArgForValidation,
    target_argument: &FunctionArgument,
    types: &'a TypeMap,
    class_perms: &ClassList,
    args: &BlockContext<'a>,
    file: &'a SimpleFile<String, String>,
) -> Result<TypeInstance<'a>, ErrorItem> {
    match &arg {
        ArgForValidation::List(v) => {
            if !target_argument.is_list_param {
                return Err(ErrorItem::Compile(CompileError::new(
                    "Unexpected list",
                    file,
                    CascadeString::slice_to_range(v),
                    "This function requires a non-list value here",
                )));
            }
            let target_ti = match types.get(&target_argument.param_type.name.to_string()) {
                Some(t) => t,
                None => return Err(InternalError::new().into()),
            };
            let arg_typeinfo_vec = argument_to_typeinfo_vec(v, types, class_perms, args, file)?;

            for arg in arg_typeinfo_vec {
                if !arg.is_child_or_actual_type(target_argument.param_type, types) {
                    return Err(ErrorItem::Compile(CompileError::new(
                        &format!("Expected type inheriting {}", target_ti.name),
                        file,
                        arg.name.get_range(),
                        &format!("This type should inherit {}", target_ti.name),
                    )));
                }
            }
            Ok(TypeInstance::new(&arg, target_ti, file))
        }
        _ => {
            let arg_typeinfo = argument_to_typeinfo(&arg, types, class_perms, args, file)?;
            if target_argument.is_list_param {
                if arg_typeinfo.list_coercion
                    || matches!(arg_typeinfo.bound_type, BoundTypeInfo::List(_))
                {
                    return validate_argument(
                        ArgForValidation::coerce_list(arg),
                        target_argument,
                        types,
                        class_perms,
                        args,
                        file,
                    );
                    // TODO: Do we handle bound lists here?
                }
                return Err(ErrorItem::Compile(CompileError::new(
                    "Expected list",
                    file,
                    arg.get_range(),
                    "This function requires a list value here",
                )));
            }

            if arg_typeinfo.is_child_or_actual_type(target_argument.param_type, types) {
                Ok(TypeInstance::new(&arg, arg_typeinfo, file))
            } else {
                Err(ErrorItem::Compile(CompileError::new(
                    &format!("Expected type inheriting {}", arg_typeinfo.name),
                    file,
                    arg.get_range(),
                    &format!("This type should inherit {}", arg_typeinfo.name),
                )))
            }
        }
    }
}

impl From<&ValidatedCall> for sexp::Sexp {
    fn from(call: &ValidatedCall) -> sexp::Sexp {
        let args = call.args.iter().map(|a| atom_s(a)).collect::<Vec<Sexp>>();

        Sexp::List(vec![
            atom_s("call"),
            atom_s(&call.cil_name),
            Sexp::List(args),
        ])
    }
}

#[cfg(test)]
mod tests {
    use super::*;
    use crate::sexp_internal;

    #[test]
    fn generate_cil_for_av_rule_test() {
        let cil_sexp = Sexp::from(&AvRule {
            av_rule_flavor: AvRuleFlavor::Allow,
            source: Cow::Owned("foo".into()),
            target: Cow::Owned("bar".into()),
            class: Cow::Owned("file".into()),
            perms: vec!["read".into(), "getattr".into()],
        });

        let cil_expected = "(allow foo bar (file (read getattr)))";

        assert_eq!(cil_sexp.to_string(), cil_expected.to_string());
    }

    #[test]
    fn sexp_from_context() {
        let context_sexp = Sexp::from(&Context::new(
            true,
            Some(Cow::Borrowed("u")),
            Some(Cow::Borrowed("r")),
            Cow::Borrowed("t"),
            Some(Cow::Borrowed("s0")),
            Some(Cow::Borrowed("s0")),
        ));
        let cil_expected = "(u r t ((s0) (s0)))";
        assert_eq!(context_sexp.to_string(), cil_expected.to_string());
    }

    #[test]
    fn sexp_from_context_defaults() {
        let context_sexp = Sexp::from(&Context::new(
            true,
            None,
            None,
            Cow::Borrowed("t"),
            None,
            None,
        ));
        let cil_expected = "(system_u system_r t ((s0) (s0)))";
        assert_eq!(context_sexp.to_string(), cil_expected.to_string());
    }

    #[test]
    fn generate_sid_rules_test() {
        let sid1 = Sid::new(
            "foo",
            Context::new(true, None, None, Cow::Borrowed("foo_t"), None, None),
        );
        let sid2 = Sid::new(
            "bar",
            Context::new(false, None, None, Cow::Borrowed("bar_t"), None, None),
        );

        let rules = generate_sid_rules(vec![sid1, sid2]);
        let cil_expected = vec![
            "(sid foo)",
            "(sidcontext foo (system_u system_r foo_t ((s0) (s0))))",
            "(sid bar)",
            "(sidcontext bar (system_u object_r bar_t ((s0) (s0))))",
            "(sidorder (foo bar))",
        ];
        assert_eq!(rules.len(), cil_expected.len());
        let iter = rules.iter().zip(cil_expected.iter());
        for i in iter {
            assert_eq!(i.0.to_string(), i.1.to_string());
        }
    }

    #[test]
    fn classlist_test() {
        let mut classlist = ClassList::new();
        classlist.add_class("file", vec!["read", "write"]);
        classlist.add_class("capability", vec!["mac_override", "mac_admin"]);

        assert!(classlist.is_class("file"));
        assert!(classlist.is_class("capability"));
        assert!(!classlist.is_class("foo"));
        assert!(classlist.is_perm("read"));
        assert!(!classlist.is_perm("bar"));

        let cil = classlist.generate_class_perm_cil();

        assert_eq!(cil.len(), 3);
        // generate_class_perm_cil() doesn't provide an ordering guarantee
        let cil = Sexp::List(cil).to_string();
        assert!(cil.contains("(class capability (mac_override mac_admin))"));
        assert!(cil.contains("(class file (read write))"));
        assert!(
            cil.contains("(classorder (capability file))")
                || cil.contains("(classorder (file capability))")
        );
    }

    #[test]
    fn perm_set_test() {
        let mut classlist = ClassList::new();
        classlist.insert_perm_set("read_file_perms", vec!["read".into(), "getattr".into()]);
        assert!(classlist.is_perm("read_file_perms"));
        assert!(!classlist.is_perm("read"));
    }

    #[test]
    fn verify_permissions_test() {
        let fake_file = SimpleFile::new(String::new(), String::new());
        let mut classlist = ClassList::new();
        classlist.add_class("foo", vec!["bar", "baz"]);
        classlist.add_class("capability", vec!["cap_foo"]);
        classlist.add_class("capability2", vec!["cap_bar"]);
        classlist.add_class("process", vec!["not_foo"]);
        classlist.add_class("process2", vec!["foo"]);

        assert!(classlist
            .verify_permission(&"foo".into(), &"bar".into(), &fake_file)
            .is_ok());
        assert!(classlist
            .verify_permission(&"foo".into(), &"baz".into(), &fake_file)
            .is_ok());
        assert!(classlist
            .verify_permission(&"capability".into(), &"cap_bar".into(), &fake_file)
            .is_ok());
        assert!(classlist
            .verify_permission(&"process".into(), &"foo".into(), &fake_file)
            .is_ok());

        match classlist.verify_permission(&"bar".into(), &"baz".into(), &fake_file) {
            Ok(_) => panic!("Nonexistent class verified"),
            Err(e) => assert!(e.diagnostic.inner.message.contains("No such object class")),
        }

        match classlist.verify_permission(&"foo".into(), &"cap_bar".into(), &fake_file) {
            Ok(_) => panic!("Nonexistent permission verified"),
            Err(e) => assert!(e
                .diagnostic
                .inner
                .message
                .contains("cap_bar is not defined for")),
        }
    }

    #[test]
    fn filecon_to_sexp_test() {
        let fc = FileContextRule {
            regex_string: "\"/bin\"".to_string(),
            file_type: FileType::File,
            context: Context::new(
                false,
                Some(Cow::Borrowed("u")),
                Some(Cow::Borrowed("r")),
                Cow::Borrowed("bin_t"),
                None,
                None,
            ),
        };
        assert_eq!(
            "(filecon \"/bin\" file (u r bin_t ((s0) (s0))))".to_string(),
            sexp_internal::display_cil(&Sexp::from(&fc))
        );
    }

    #[test]
    fn context_from_string_test() {
        let context = Context::try_from("u:r:foo").unwrap();
        assert_eq!(context.user, "u");
        assert_eq!(context.role, "r");
        assert_eq!(context.setype, "foo");
        assert_eq!(context.mls_low, DEFAULT_MLS);
        assert_eq!(context.mls_high, DEFAULT_MLS);
        let context = Context::try_from("foo").unwrap();
        assert_eq!(context.user, DEFAULT_USER);
        assert_eq!(context.role, DEFAULT_OBJECT_ROLE);
        assert_eq!(context.setype, "foo");
        assert_eq!(context.mls_low, DEFAULT_MLS);
        assert_eq!(context.mls_high, DEFAULT_MLS);
        let context = Context::try_from("foo:bar");
        if context.is_ok() {
            panic!("Bad context compiled successfully");
        }
    }

    #[test]
    fn file_type_from_string_test() {
        let file_type = "file".parse::<FileType>().unwrap();
        assert!(matches!(file_type, FileType::File));
        let file_type = "".parse::<FileType>().unwrap();
        assert!(matches!(file_type, FileType::Any));

        assert!("bad_type".parse::<FileType>().is_err());
    }
}<|MERGE_RESOLUTION|>--- conflicted
+++ resolved
@@ -1780,7 +1780,6 @@
     }
 }
 
-<<<<<<< HEAD
 pub type ModuleMap<'a> = AliasMap<ValidatedModule<'a>>;
 
 #[derive(Debug, Clone)]
@@ -1790,52 +1789,11 @@
     pub validated_modules: BTreeSet<&'a CascadeString>,
 }
 
-=======
-pub type ModuleMap<'a> = AliasMap<RefCell<ValidatedModule<'a>>>;
-
-#[derive(Debug, Clone, Eq)]
-pub struct ValidatedModule<'a> {
-    pub name: CascadeString,
-    pub types: BTreeSet<&'a TypeInfo>,
-    pub validated_modules: BTreeSet<&'a RefCell<ValidatedModule<'a>>>,
-}
-
-impl<'a> Ord for ValidatedModule<'a> {
-    fn cmp(&self, other: &Self) -> Ordering {
-        self.name.cmp(&other.name)
-    }
-}
-
-impl<'a> PartialOrd for ValidatedModule<'a> {
-    fn partial_cmp(&self, other: &Self) -> Option<Ordering> {
-        Some(self.name.cmp(&other.name))
-    }
-}
-
-impl<'a> PartialEq for ValidatedModule<'a> {
-    fn eq(&self, other: &Self) -> bool {
-        self.name == other.name
-    }
-}
-
-// The silenced warning is due to the interior mutability of validated_modules.
-// Because of the use of RefCell, there can be a mutable borrow while
-// simultaneously having an immutable borrow. This can cause problems if an
-// item is mutated and the ordering of the set is unintentionally changed.
-// The Ord implementation for ValidatedModule avoids this problem by ordering
-// the set alphabetically by name so that it does not depend on the interior
-// mutable type (validated_modules).
-#[allow(clippy::mutable_key_type)]
->>>>>>> 4ee150ed
 impl<'a> ValidatedModule<'a> {
     pub fn new(
         name: CascadeString,
         types: BTreeSet<&'a TypeInfo>,
-<<<<<<< HEAD
         validated_modules: BTreeSet<&'a CascadeString>,
-=======
-        validated_modules: BTreeSet<&'a RefCell<ValidatedModule<'a>>>,
->>>>>>> 4ee150ed
     ) -> Self {
         ValidatedModule {
             name,
